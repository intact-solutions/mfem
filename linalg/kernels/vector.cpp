// Copyright (c) 2010, Lawrence Livermore National Security, LLC. Produced at
// the Lawrence Livermore National Laboratory. LLNL-CODE-443211. All Rights
// reserved. See file COPYRIGHT for details.
//
// This file is part of the MFEM library. For more information and source code
// availability see http://mfem.org.
//
// MFEM is free software; you can redistribute it and/or modify it under the
// terms of the GNU Lesser General Public License (as published by the Free
// Software Foundation) version 2.1 dated February 1999.

#include "../../general/okina.hpp"

namespace mfem
{
namespace kernels
{
namespace vector
{

// *****************************************************************************
#ifdef __NVCC__

// *****************************************************************************
#define CUDA_BLOCKSIZE 256

// *****************************************************************************
__global__ void cuKernelDot(const size_t N, double *gdsr,
                            const double *x, const double *y)
{
   __shared__ double s_dot[CUDA_BLOCKSIZE];
   const size_t n = blockDim.x*blockIdx.x + threadIdx.x;
   if (n>=N) { return; }
   const size_t bid = blockIdx.x;
   const size_t tid = threadIdx.x;
   const size_t bbd = bid*blockDim.x;
   const size_t rid = bbd+tid;
   s_dot[tid] = x[n] * y[n];
   for (size_t workers=blockDim.x>>1; workers>0; workers>>=1)
   {
      __syncthreads();
      if (tid >= workers) { continue; }
      if (rid >= N) { continue; }
      const size_t dualTid = tid + workers;
      if (dualTid >= N) { continue; }
      const size_t rdd = bbd+dualTid;
      if (rdd >= N) { continue; }
      if (dualTid >= blockDim.x) { continue; }
      s_dot[tid] += s_dot[dualTid];
   }
   if (tid==0) { gdsr[bid] = s_dot[0]; }
}

// *****************************************************************************
static double cuVectorDot(const size_t N, const double *x, const double *y)
{
   const size_t tpb = CUDA_BLOCKSIZE;
   const size_t blockSize = CUDA_BLOCKSIZE;
   const size_t gridSize = (N+blockSize-1)/blockSize;
   const size_t dot_sz = (N%tpb)==0? (N/tpb) : (1+N/tpb);
   const size_t bytes = dot_sz*sizeof(double);
   static double *h_dot = NULL;
   if (!h_dot) { h_dot = (double*)calloc(dot_sz,sizeof(double)); }
   static CUdeviceptr gdsr = (CUdeviceptr) NULL;
   if (!gdsr) { ::cuMemAlloc(&gdsr,bytes); }
   cuKernelDot<<<gridSize,blockSize>>>(N, (double*)gdsr, x, y);
   ::cuMemcpy((CUdeviceptr)h_dot,(CUdeviceptr)gdsr,bytes);
   double dot = 0.0;
   for (size_t i=0; i<dot_sz; i+=1) { dot += h_dot[i]; }
   return dot;
}
#endif // __NVCC__

// *****************************************************************************
double Dot(const size_t N, const double *x, const double *y)
{
   GET_CONST_PTR(x);
   GET_CONST_PTR(y);
   if (config::usingGpu())
   {
#ifdef __NVCC__
      return cuVectorDot(N, d_x, d_y);
#endif // __NVCC__
   }

   double dot = 0.0;
   for (size_t i=0; i<N; i+=1) { dot += d_x[i] * d_y[i]; }
   return dot;
}

// *****************************************************************************
void MapDof(const int N, double *y, const double *x, const int *dofs)
{
<<<<<<< HEAD
   GET_PTR(v0);
   GET_CONST_PTR(v1);
   GET_CONST_PTR_T(dof,int);
=======
   GET_ADRS(y);
   GET_CONST_ADRS(x);
   GET_CONST_ADRS_T(dofs,int);
>>>>>>> 9e2455e3
   MFEM_FORALL(i, N,
   {
      const int dof_i = d_dofs[i];
      d_y[dof_i] = d_x[dof_i];
   });
}

// *****************************************************************************
void MapDof(double *y, const double *x, const int dof, const int j)
{
<<<<<<< HEAD
   GET_PTR(v0);
   GET_CONST_PTR(v1);
   MFEM_FORALL(i, 1, d_v0[dof] = d_v1[j]; );
=======
   GET_ADRS(y);
   GET_CONST_ADRS(x);
   MFEM_FORALL(i, 1, d_y[dof] = d_x[j];);
>>>>>>> 9e2455e3
}

// *****************************************************************************
void SetDof(double *y, const double alpha, const int dof)
{
<<<<<<< HEAD
   GET_PTR(v0);
   MFEM_FORALL(i, 1, d_v0[dof] = alpha; );
=======
   GET_ADRS(y);
   MFEM_FORALL(i, 1, d_y[dof] = alpha;);
>>>>>>> 9e2455e3
}

// *****************************************************************************
void SetDof(const int N, double *y, const double alpha, const int *dofs)
{
<<<<<<< HEAD
   GET_PTR(v0);
   GET_CONST_PTR_T(dof,int);
=======
   GET_ADRS(y);
   GET_CONST_ADRS_T(dofs,int);
>>>>>>> 9e2455e3
   MFEM_FORALL(i, N,
   {
      const int dof_i = d_dofs[i];
      d_y[dof_i] = alpha;
   });
}

// *****************************************************************************
void GetSubvector(const int N, double *y, const double *x, const int* dofs)
{
   GET_PTR(y);
   GET_CONST_PTR(x);
   GET_CONST_PTR_T(dofs,int);
   MFEM_FORALL(i, N,
   {
      const int dof_i = d_dofs[i];
      d_y[i] = dof_i >= 0 ? d_x[dof_i] : -d_x[-dof_i-1];
   });
}

// *****************************************************************************
void SetSubvector(const int N, double *y, const double *x, const int* dofs)
{
<<<<<<< HEAD
   GET_PTR(x);
   GET_CONST_PTR(y);
   GET_CONST_PTR_T(dofs,int);
=======
   GET_ADRS(y);
   GET_CONST_ADRS(x);
   GET_CONST_ADRS_T(dofs,int);
>>>>>>> 9e2455e3
   MFEM_FORALL(i, N,
   {
      const int j = d_dofs[i];
      if (j >= 0)
      {
         d_y[j] = d_x[i];
      }
      else {
         d_y[-1-j] = -d_x[i];
      }
   });
}

// *****************************************************************************
void AlphaAdd(double *z, const double *x,
              const double a, const double *y, const size_t N)
{
<<<<<<< HEAD
   GET_PTR(zp);
   GET_CONST_PTR(xp);
   GET_CONST_PTR(yp);
   MFEM_FORALL(i, N, d_zp[i] = d_xp[i] - d_yp[i];);
=======
   GET_ADRS(z);
   GET_CONST_ADRS(x);
   GET_CONST_ADRS(y);
   MFEM_FORALL(i, N, d_z[i] = d_x[i] + a * d_y[i];);
>>>>>>> 9e2455e3
}

// *****************************************************************************
void Subtract(double *z, const double *x, const double *y, const size_t N)
{
<<<<<<< HEAD
   GET_PTR(vp);
   GET_CONST_PTR(v1p);
   GET_CONST_PTR(v2p);
   MFEM_FORALL(i, N, d_vp[i] = d_v1p[i] + alpha * d_v2p[i];);
=======
   GET_ADRS(z);
   GET_CONST_ADRS(x);
   GET_CONST_ADRS(y);
   MFEM_FORALL(i, N, d_z[i] = d_x[i] - d_y[i];);
>>>>>>> 9e2455e3
}


// *****************************************************************************
void Print(const size_t N, const double *x)
{
<<<<<<< HEAD
   GET_CONST_PTR(data);
   MFEM_FORALL(k, 1, // Sequential printf to get the same order as the host
=======
   GET_CONST_ADRS(x);
   // Sequential printf to get the same order as on the host
   MFEM_FORALL(k, 1,
>>>>>>> 9e2455e3
   {
      for (size_t i=0; i<N; i+=1)
      {
         printf("\n\t%f",d_x[i]);
      }
   });
}

// **************************************************************************
void Set(const size_t N, const double d, double *y)
{
<<<<<<< HEAD
   GET_PTR(data);
   GET_CONST_PTR(v);
   MFEM_FORALL(i, N, d_data[i] = d_v[i];);
=======
   GET_ADRS(y);
   MFEM_FORALL(i, N, d_y[i] = d;);
>>>>>>> 9e2455e3
}

// *****************************************************************************
void Assign(const size_t N, const double *x, double *y)
{
<<<<<<< HEAD
   GET_PTR(data);
   MFEM_FORALL(i, N, d_data[i] = value;);
=======
   GET_ADRS(y);
   GET_CONST_ADRS(x);
   MFEM_FORALL(i, N, d_y[i] = d_x[i];);
>>>>>>> 9e2455e3
}

// *****************************************************************************
void OpMultEQ(const size_t N, const double d, double *y)
{
<<<<<<< HEAD
   GET_PTR(data);
   MFEM_FORALL(i, N, d_data[i] *= value;);
=======
   GET_ADRS(y);
   MFEM_FORALL(i, N, d_y[i] *= d;);
>>>>>>> 9e2455e3
}

// *****************************************************************************
void OpPlusEQ(const size_t size, const double *x, double *y)
{
<<<<<<< HEAD
   GET_CONST_PTR(v);
   GET_PTR(data);
   MFEM_FORALL(i, size, d_data[i] += d_v[i];);
=======
   GET_CONST_ADRS(x);
   GET_ADRS(y);
   MFEM_FORALL(i, size, d_y[i] += d_x[i];);
>>>>>>> 9e2455e3
}

// *****************************************************************************
void OpSubtractEQ(const size_t size, const double *x, double *y)
{
<<<<<<< HEAD
   GET_CONST_PTR(v);
   GET_PTR(data);
   MFEM_FORALL(i, size, d_data[i] -= d_v[i];);
=======
   GET_CONST_ADRS(x);
   GET_ADRS(y);
   MFEM_FORALL(i, size, d_y[i] -= d_x[i];);
>>>>>>> 9e2455e3
}

// *****************************************************************************
void AddElement(const size_t n, const int *dofs, const double *x, double *y)
{
<<<<<<< HEAD
   GET_CONST_PTR_T(dofs,int);
   GET_CONST_PTR(elem_data);
   GET_PTR(data);
=======
   GET_CONST_ADRS_T(dofs,int);
   GET_CONST_ADRS(x);
   GET_ADRS(y);
>>>>>>> 9e2455e3
   MFEM_FORALL(i, n,
   {
      const int j = d_dofs[i];
      if (j >= 0)
         d_y[j] += d_x[i];
      else
      {
         d_y[-1-j] -= d_x[i];
      }
   });
}

} // namespace vector
} // namespace kernels
} // namespace mfem<|MERGE_RESOLUTION|>--- conflicted
+++ resolved
@@ -91,15 +91,9 @@
 // *****************************************************************************
 void MapDof(const int N, double *y, const double *x, const int *dofs)
 {
-<<<<<<< HEAD
    GET_PTR(v0);
    GET_CONST_PTR(v1);
    GET_CONST_PTR_T(dof,int);
-=======
-   GET_ADRS(y);
-   GET_CONST_ADRS(x);
-   GET_CONST_ADRS_T(dofs,int);
->>>>>>> 9e2455e3
    MFEM_FORALL(i, N,
    {
       const int dof_i = d_dofs[i];
@@ -110,39 +104,23 @@
 // *****************************************************************************
 void MapDof(double *y, const double *x, const int dof, const int j)
 {
-<<<<<<< HEAD
    GET_PTR(v0);
    GET_CONST_PTR(v1);
    MFEM_FORALL(i, 1, d_v0[dof] = d_v1[j]; );
-=======
-   GET_ADRS(y);
-   GET_CONST_ADRS(x);
-   MFEM_FORALL(i, 1, d_y[dof] = d_x[j];);
->>>>>>> 9e2455e3
 }
 
 // *****************************************************************************
 void SetDof(double *y, const double alpha, const int dof)
 {
-<<<<<<< HEAD
    GET_PTR(v0);
    MFEM_FORALL(i, 1, d_v0[dof] = alpha; );
-=======
-   GET_ADRS(y);
-   MFEM_FORALL(i, 1, d_y[dof] = alpha;);
->>>>>>> 9e2455e3
 }
 
 // *****************************************************************************
 void SetDof(const int N, double *y, const double alpha, const int *dofs)
 {
-<<<<<<< HEAD
    GET_PTR(v0);
    GET_CONST_PTR_T(dof,int);
-=======
-   GET_ADRS(y);
-   GET_CONST_ADRS_T(dofs,int);
->>>>>>> 9e2455e3
    MFEM_FORALL(i, N,
    {
       const int dof_i = d_dofs[i];
@@ -166,15 +144,9 @@
 // *****************************************************************************
 void SetSubvector(const int N, double *y, const double *x, const int* dofs)
 {
-<<<<<<< HEAD
    GET_PTR(x);
    GET_CONST_PTR(y);
    GET_CONST_PTR_T(dofs,int);
-=======
-   GET_ADRS(y);
-   GET_CONST_ADRS(x);
-   GET_CONST_ADRS_T(dofs,int);
->>>>>>> 9e2455e3
    MFEM_FORALL(i, N,
    {
       const int j = d_dofs[i];
@@ -192,47 +164,27 @@
 void AlphaAdd(double *z, const double *x,
               const double a, const double *y, const size_t N)
 {
-<<<<<<< HEAD
    GET_PTR(zp);
    GET_CONST_PTR(xp);
    GET_CONST_PTR(yp);
    MFEM_FORALL(i, N, d_zp[i] = d_xp[i] - d_yp[i];);
-=======
-   GET_ADRS(z);
-   GET_CONST_ADRS(x);
-   GET_CONST_ADRS(y);
-   MFEM_FORALL(i, N, d_z[i] = d_x[i] + a * d_y[i];);
->>>>>>> 9e2455e3
 }
 
 // *****************************************************************************
 void Subtract(double *z, const double *x, const double *y, const size_t N)
 {
-<<<<<<< HEAD
    GET_PTR(vp);
    GET_CONST_PTR(v1p);
    GET_CONST_PTR(v2p);
    MFEM_FORALL(i, N, d_vp[i] = d_v1p[i] + alpha * d_v2p[i];);
-=======
-   GET_ADRS(z);
-   GET_CONST_ADRS(x);
-   GET_CONST_ADRS(y);
-   MFEM_FORALL(i, N, d_z[i] = d_x[i] - d_y[i];);
->>>>>>> 9e2455e3
 }
 
 
 // *****************************************************************************
 void Print(const size_t N, const double *x)
 {
-<<<<<<< HEAD
    GET_CONST_PTR(data);
    MFEM_FORALL(k, 1, // Sequential printf to get the same order as the host
-=======
-   GET_CONST_ADRS(x);
-   // Sequential printf to get the same order as on the host
-   MFEM_FORALL(k, 1,
->>>>>>> 9e2455e3
    {
       for (size_t i=0; i<N; i+=1)
       {
@@ -244,81 +196,47 @@
 // **************************************************************************
 void Set(const size_t N, const double d, double *y)
 {
-<<<<<<< HEAD
    GET_PTR(data);
    GET_CONST_PTR(v);
    MFEM_FORALL(i, N, d_data[i] = d_v[i];);
-=======
-   GET_ADRS(y);
-   MFEM_FORALL(i, N, d_y[i] = d;);
->>>>>>> 9e2455e3
 }
 
 // *****************************************************************************
 void Assign(const size_t N, const double *x, double *y)
 {
-<<<<<<< HEAD
    GET_PTR(data);
    MFEM_FORALL(i, N, d_data[i] = value;);
-=======
-   GET_ADRS(y);
-   GET_CONST_ADRS(x);
-   MFEM_FORALL(i, N, d_y[i] = d_x[i];);
->>>>>>> 9e2455e3
 }
 
 // *****************************************************************************
 void OpMultEQ(const size_t N, const double d, double *y)
 {
-<<<<<<< HEAD
    GET_PTR(data);
    MFEM_FORALL(i, N, d_data[i] *= value;);
-=======
-   GET_ADRS(y);
-   MFEM_FORALL(i, N, d_y[i] *= d;);
->>>>>>> 9e2455e3
 }
 
 // *****************************************************************************
 void OpPlusEQ(const size_t size, const double *x, double *y)
 {
-<<<<<<< HEAD
    GET_CONST_PTR(v);
    GET_PTR(data);
    MFEM_FORALL(i, size, d_data[i] += d_v[i];);
-=======
-   GET_CONST_ADRS(x);
-   GET_ADRS(y);
-   MFEM_FORALL(i, size, d_y[i] += d_x[i];);
->>>>>>> 9e2455e3
 }
 
 // *****************************************************************************
 void OpSubtractEQ(const size_t size, const double *x, double *y)
 {
-<<<<<<< HEAD
    GET_CONST_PTR(v);
    GET_PTR(data);
    MFEM_FORALL(i, size, d_data[i] -= d_v[i];);
-=======
-   GET_CONST_ADRS(x);
-   GET_ADRS(y);
-   MFEM_FORALL(i, size, d_y[i] -= d_x[i];);
->>>>>>> 9e2455e3
 }
 
 // *****************************************************************************
 void AddElement(const size_t n, const int *dofs, const double *x, double *y)
 {
-<<<<<<< HEAD
    GET_CONST_PTR_T(dofs,int);
    GET_CONST_PTR(elem_data);
    GET_PTR(data);
-=======
-   GET_CONST_ADRS_T(dofs,int);
-   GET_CONST_ADRS(x);
-   GET_ADRS(y);
->>>>>>> 9e2455e3
    MFEM_FORALL(i, n,
    {
       const int j = d_dofs[i];
