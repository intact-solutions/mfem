--- conflicted
+++ resolved
@@ -79,17 +79,14 @@
    static bool ProjectPoint(int GeomType, const IntegrationPoint &beg,
                             IntegrationPoint &end);
 
-<<<<<<< HEAD
    /// Project a point @a ip, onto the given Geometry::Type, @a GeomType.
    /** If @a ip is outside the element, replace it with the point on the
        boundary that is closest to the original @a ip and return false;
        otherwise, return true without changing @a ip. */
    static bool ProjectPoint(int GeomType, IntegrationPoint &ip);
 
-=======
    const DenseMatrix &GetGeomToPerfGeomJac(int GeomType) const
    { return *GeomToPerfGeomJac[GeomType]; }
->>>>>>> a9792d2f
    DenseMatrix *GetPerfGeomToGeomJac(int GeomType)
    { return PerfGeomToGeomJac[GeomType]; }
    void GetPerfPointMat(int GeomType, DenseMatrix &pm);
@@ -212,12 +209,8 @@
    int Times, ETimes;
    IntegrationRule RefPts;
    Array<int> RefGeoms, RefEdges;
-<<<<<<< HEAD
-   int NumBdrEdges; // at the begining of RefEdges
+   int NumBdrEdges; // at the beginning of RefEdges
    int Type;
-=======
-   int NumBdrEdges; // at the beginning of RefEdges
->>>>>>> a9792d2f
 
    RefinedGeometry(int NPts, int NRefG, int NRefE, int NBdrE = 0) :
       RefPts(NPts), RefGeoms(NRefG), RefEdges(NRefE), NumBdrEdges(NBdrE) { }
