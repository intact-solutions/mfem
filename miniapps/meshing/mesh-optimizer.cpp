--- conflicted
+++ resolved
@@ -725,15 +725,8 @@
    }
    else
    {
-<<<<<<< HEAD
-      TMOPLBFGSOptimizer *tns = new TMOPLBFGSOptimizer(*ir);
-      tns->SetKDim(40);
-      solver = tns;
-      cout << "TMOPLBFGSOptimizer is used (as all det(J) > 0).\n";
-=======
       TMOPNewtonSolver *tns = new TMOPNewtonSolver(*ir, 1);
       solver = tns;
->>>>>>> 5d10bdb3
       solver->SetMaxIter(solver_iter);
       solver->SetRelTol(solver_rtol);
       solver->SetAbsTol(0.0);
